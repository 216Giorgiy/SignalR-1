/*!
<<<<<<< HEAD
 * ASP.NET SignalR JavaScript Library v2.2.3
=======
 * ASP.NET SignalR JavaScript Library v2.3.0-alpha1
>>>>>>> 3fccdbc2
 * http://signalr.net/
 *
 * Copyright (c) .NET Foundation. All rights reserved.
 * Licensed under the Apache License, Version 2.0. See License.txt in the project root for license information.
 *
 */

/// <reference path="..\..\SignalR.Client.JS\Scripts\jquery-1.6.4.js" />
/// <reference path="jquery.signalR.js" />
(function ($, window, undefined) {
    /// <param name="$" type="jQuery" />
    "use strict";

    if (typeof ($.signalR) !== "function") {
        throw new Error("SignalR: SignalR is not loaded. Please ensure jquery.signalR-x.js is referenced before ~/signalr/js.");
    }

    var signalR = $.signalR;

    function makeProxyCallback(hub, callback) {
        return function () {
            // Call the client hub method
            callback.apply(hub, $.makeArray(arguments));
        };
    }

    function registerHubProxies(instance, shouldSubscribe) {
        var key, hub, memberKey, memberValue, subscriptionMethod;

        for (key in instance) {
            if (instance.hasOwnProperty(key)) {
                hub = instance[key];

                if (!(hub.hubName)) {
                    // Not a client hub
                    continue;
                }

                if (shouldSubscribe) {
                    // We want to subscribe to the hub events
                    subscriptionMethod = hub.on;
                } else {
                    // We want to unsubscribe from the hub events
                    subscriptionMethod = hub.off;
                }

                // Loop through all members on the hub and find client hub functions to subscribe/unsubscribe
                for (memberKey in hub.client) {
                    if (hub.client.hasOwnProperty(memberKey)) {
                        memberValue = hub.client[memberKey];

                        if (!$.isFunction(memberValue)) {
                            // Not a client hub function
                            continue;
                        }

                        subscriptionMethod.call(hub, memberKey, makeProxyCallback(hub, memberValue));
                    }
                }
            }
        }
    }

    $.hubConnection.prototype.createHubProxies = function () {
        var proxies = {};
        this.starting(function () {
            // Register the hub proxies as subscribed
            // (instance, shouldSubscribe)
            registerHubProxies(proxies, true);

            this._registerSubscribedHubs();
        }).disconnected(function () {
            // Unsubscribe all hub proxies when we "disconnect".  This is to ensure that we do not re-add functional call backs.
            // (instance, shouldSubscribe)
            registerHubProxies(proxies, false);
        });

        proxies['adminAuthHub'] = this.createHubProxy('adminAuthHub'); 
        proxies['adminAuthHub'].client = { };
        proxies['adminAuthHub'].server = {
            invokedFromClient: function () {
            /// <summary>Calls the InvokedFromClient method on the server-side AdminAuthHub hub.&#10;Returns a jQuery.Deferred() promise.</summary>
                return proxies['adminAuthHub'].invoke.apply(proxies['adminAuthHub'], $.merge(["InvokedFromClient"], $.makeArray(arguments)));
             }
        };

        proxies['authHub'] = this.createHubProxy('authHub'); 
        proxies['authHub'].client = { };
        proxies['authHub'].server = {
            invokedFromClient: function () {
            /// <summary>Calls the InvokedFromClient method on the server-side AuthHub hub.&#10;Returns a jQuery.Deferred() promise.</summary>
                return proxies['authHub'].invoke.apply(proxies['authHub'], $.merge(["InvokedFromClient"], $.makeArray(arguments)));
             }
        };

        proxies['chat'] = this.createHubProxy('chat'); 
        proxies['chat'].client = { };
        proxies['chat'].server = {
            getUsers: function () {
            /// <summary>Calls the GetUsers method on the server-side Chat hub.&#10;Returns a jQuery.Deferred() promise.</summary>
                return proxies['chat'].invoke.apply(proxies['chat'], $.merge(["GetUsers"], $.makeArray(arguments)));
             },

            join: function () {
            /// <summary>Calls the Join method on the server-side Chat hub.&#10;Returns a jQuery.Deferred() promise.</summary>
                return proxies['chat'].invoke.apply(proxies['chat'], $.merge(["Join"], $.makeArray(arguments)));
             },

            send: function (content) {
            /// <summary>Calls the Send method on the server-side Chat hub.&#10;Returns a jQuery.Deferred() promise.</summary>
            /// <param name=\"content\" type=\"String\">Server side type is System.String</param>
                return proxies['chat'].invoke.apply(proxies['chat'], $.merge(["Send"], $.makeArray(arguments)));
             }
        };

        proxies['countingHub'] = this.createHubProxy('countingHub'); 
        proxies['countingHub'].client = { };
        proxies['countingHub'].server = {
            send: function (n) {
            /// <summary>Calls the Send method on the server-side CountingHub hub.&#10;Returns a jQuery.Deferred() promise.</summary>
            /// <param name=\"n\" type=\"Number\">Server side type is System.Int32</param>
                return proxies['countingHub'].invoke.apply(proxies['countingHub'], $.merge(["Send"], $.makeArray(arguments)));
             }
        };

        proxies['demo'] = this.createHubProxy('demo'); 
        proxies['demo'].client = { };
        proxies['demo'].server = {
            addToGroups: function () {
            /// <summary>Calls the AddToGroups method on the server-side demo hub.&#10;Returns a jQuery.Deferred() promise.</summary>
                return proxies['demo'].invoke.apply(proxies['demo'], $.merge(["AddToGroups"], $.makeArray(arguments)));
             },

            cancelledGenericTask: function () {
            /// <summary>Calls the CancelledGenericTask method on the server-side demo hub.&#10;Returns a jQuery.Deferred() promise.</summary>
                return proxies['demo'].invoke.apply(proxies['demo'], $.merge(["CancelledGenericTask"], $.makeArray(arguments)));
             },

            cancelledTask: function () {
            /// <summary>Calls the CancelledTask method on the server-side demo hub.&#10;Returns a jQuery.Deferred() promise.</summary>
                return proxies['demo'].invoke.apply(proxies['demo'], $.merge(["CancelledTask"], $.makeArray(arguments)));
             },

            complexArray: function (people) {
            /// <summary>Calls the ComplexArray method on the server-side demo hub.&#10;Returns a jQuery.Deferred() promise.</summary>
            /// <param name=\"people\" type=\"Object\">Server side type is Microsoft.AspNet.SignalR.Samples.Hubs.DemoHub.DemoHub+Person[]</param>
                return proxies['demo'].invoke.apply(proxies['demo'], $.merge(["ComplexArray"], $.makeArray(arguments)));
             },

            complexType: function (p) {
            /// <summary>Calls the ComplexType method on the server-side demo hub.&#10;Returns a jQuery.Deferred() promise.</summary>
            /// <param name=\"p\" type=\"Object\">Server side type is Microsoft.AspNet.SignalR.Samples.Hubs.DemoHub.DemoHub+Person</param>
                return proxies['demo'].invoke.apply(proxies['demo'], $.merge(["ComplexType"], $.makeArray(arguments)));
             },

            doSomethingAndCallError: function () {
            /// <summary>Calls the DoSomethingAndCallError method on the server-side demo hub.&#10;Returns a jQuery.Deferred() promise.</summary>
                return proxies['demo'].invoke.apply(proxies['demo'], $.merge(["DoSomethingAndCallError"], $.makeArray(arguments)));
             },

            dynamicInvoke: function (method) {
            /// <summary>Calls the DynamicInvoke method on the server-side demo hub.&#10;Returns a jQuery.Deferred() promise.</summary>
            /// <param name=\"method\" type=\"String\">Server side type is System.String</param>
                return proxies['demo'].invoke.apply(proxies['demo'], $.merge(["DynamicInvoke"], $.makeArray(arguments)));
             },

            dynamicTask: function () {
            /// <summary>Calls the DynamicTask method on the server-side demo hub.&#10;Returns a jQuery.Deferred() promise.</summary>
                return proxies['demo'].invoke.apply(proxies['demo'], $.merge(["DynamicTask"], $.makeArray(arguments)));
             },

            genericTaskWithContinueWith: function () {
            /// <summary>Calls the GenericTaskWithContinueWith method on the server-side demo hub.&#10;Returns a jQuery.Deferred() promise.</summary>
                return proxies['demo'].invoke.apply(proxies['demo'], $.merge(["GenericTaskWithContinueWith"], $.makeArray(arguments)));
             },

            genericTaskWithException: function () {
            /// <summary>Calls the GenericTaskWithException method on the server-side demo hub.&#10;Returns a jQuery.Deferred() promise.</summary>
                return proxies['demo'].invoke.apply(proxies['demo'], $.merge(["GenericTaskWithException"], $.makeArray(arguments)));
             },

            getHttpContextHandler: function () {
            /// <summary>Calls the GetHttpContextHandler method on the server-side demo hub.&#10;Returns a jQuery.Deferred() promise.</summary>
                return proxies['demo'].invoke.apply(proxies['demo'], $.merge(["GetHttpContextHandler"], $.makeArray(arguments)));
             },

            getValue: function () {
            /// <summary>Calls the GetValue method on the server-side demo hub.&#10;Returns a jQuery.Deferred() promise.</summary>
                return proxies['demo'].invoke.apply(proxies['demo'], $.merge(["GetValue"], $.makeArray(arguments)));
             },

            hubException: function () {
            /// <summary>Calls the HubException method on the server-side demo hub.&#10;Returns a jQuery.Deferred() promise.</summary>
                return proxies['demo'].invoke.apply(proxies['demo'], $.merge(["HubException"], $.makeArray(arguments)));
             },

            hubExceptionWithoutErrorData: function () {
            /// <summary>Calls the HubExceptionWithoutErrorData method on the server-side demo hub.&#10;Returns a jQuery.Deferred() promise.</summary>
                return proxies['demo'].invoke.apply(proxies['demo'], $.merge(["HubExceptionWithoutErrorData"], $.makeArray(arguments)));
             },

            inlineScriptTag: function () {
            /// <summary>Calls the InlineScriptTag method on the server-side demo hub.&#10;Returns a jQuery.Deferred() promise.</summary>
                return proxies['demo'].invoke.apply(proxies['demo'], $.merge(["InlineScriptTag"], $.makeArray(arguments)));
             },

            mispelledClientMethod: function () {
            /// <summary>Calls the MispelledClientMethod method on the server-side demo hub.&#10;Returns a jQuery.Deferred() promise.</summary>
                return proxies['demo'].invoke.apply(proxies['demo'], $.merge(["MispelledClientMethod"], $.makeArray(arguments)));
             },

            multipleCalls: function () {
            /// <summary>Calls the MultipleCalls method on the server-side demo hub.&#10;Returns a jQuery.Deferred() promise.</summary>
                return proxies['demo'].invoke.apply(proxies['demo'], $.merge(["MultipleCalls"], $.makeArray(arguments)));
             },

            neverEndingTask: function () {
            /// <summary>Calls the NeverEndingTask method on the server-side demo hub.&#10;Returns a jQuery.Deferred() promise.</summary>
                return proxies['demo'].invoke.apply(proxies['demo'], $.merge(["NeverEndingTask"], $.makeArray(arguments)));
             },

            overload: function () {
            /// <summary>Calls the Overload method on the server-side demo hub.&#10;Returns a jQuery.Deferred() promise.</summary>
                return proxies['demo'].invoke.apply(proxies['demo'], $.merge(["Overload"], $.makeArray(arguments)));
             },

            passingDynamicComplex: function (p) {
            /// <summary>Calls the PassingDynamicComplex method on the server-side demo hub.&#10;Returns a jQuery.Deferred() promise.</summary>
            /// <param name=\"p\" type=\"Object\">Server side type is System.Object</param>
                return proxies['demo'].invoke.apply(proxies['demo'], $.merge(["PassingDynamicComplex"], $.makeArray(arguments)));
             },

            plainTask: function () {
            /// <summary>Calls the PlainTask method on the server-side demo hub.&#10;Returns a jQuery.Deferred() promise.</summary>
                return proxies['demo'].invoke.apply(proxies['demo'], $.merge(["PlainTask"], $.makeArray(arguments)));
             },

            readAnyState: function () {
            /// <summary>Calls the ReadAnyState method on the server-side demo hub.&#10;Returns a jQuery.Deferred() promise.</summary>
                return proxies['demo'].invoke.apply(proxies['demo'], $.merge(["ReadAnyState"], $.makeArray(arguments)));
             },

            readStateValue: function () {
            /// <summary>Calls the ReadStateValue method on the server-side demo hub.&#10;Returns a jQuery.Deferred() promise.</summary>
                return proxies['demo'].invoke.apply(proxies['demo'], $.merge(["ReadStateValue"], $.makeArray(arguments)));
             },

            reportProgress: function (jobName) {
            /// <summary>Calls the ReportProgress method on the server-side demo hub.&#10;Returns a jQuery.Deferred() promise.</summary>
            /// <param name=\"jobName\" type=\"String\">Server side type is System.String</param>
                return proxies['demo'].invoke.apply(proxies['demo'], $.merge(["ReportProgress"], $.makeArray(arguments)));
             },

            returnLargePayload: function () {
            /// <summary>Calls the ReturnLargePayload method on the server-side demo hub.&#10;Returns a jQuery.Deferred() promise.</summary>
                return proxies['demo'].invoke.apply(proxies['demo'], $.merge(["ReturnLargePayload"], $.makeArray(arguments)));
             },

            sendToUser: function (userId) {
            /// <summary>Calls the SendToUser method on the server-side demo hub.&#10;Returns a jQuery.Deferred() promise.</summary>
            /// <param name=\"userId\" type=\"String\">Server side type is System.String</param>
                return proxies['demo'].invoke.apply(proxies['demo'], $.merge(["SendToUser"], $.makeArray(arguments)));
             },

            setStateValue: function (value) {
            /// <summary>Calls the SetStateValue method on the server-side demo hub.&#10;Returns a jQuery.Deferred() promise.</summary>
            /// <param name=\"value\" type=\"String\">Server side type is System.String</param>
                return proxies['demo'].invoke.apply(proxies['demo'], $.merge(["SetStateValue"], $.makeArray(arguments)));
             },

            simpleArray: function (nums) {
            /// <summary>Calls the SimpleArray method on the server-side demo hub.&#10;Returns a jQuery.Deferred() promise.</summary>
            /// <param name=\"nums\" type=\"Object\">Server side type is System.Int32[]</param>
                return proxies['demo'].invoke.apply(proxies['demo'], $.merge(["SimpleArray"], $.makeArray(arguments)));
             },

            synchronousException: function () {
            /// <summary>Calls the SynchronousException method on the server-side demo hub.&#10;Returns a jQuery.Deferred() promise.</summary>
                return proxies['demo'].invoke.apply(proxies['demo'], $.merge(["SynchronousException"], $.makeArray(arguments)));
             },

            taskWithException: function () {
            /// <summary>Calls the TaskWithException method on the server-side demo hub.&#10;Returns a jQuery.Deferred() promise.</summary>
                return proxies['demo'].invoke.apply(proxies['demo'], $.merge(["TaskWithException"], $.makeArray(arguments)));
             },

            testGuid: function () {
            /// <summary>Calls the TestGuid method on the server-side demo hub.&#10;Returns a jQuery.Deferred() promise.</summary>
                return proxies['demo'].invoke.apply(proxies['demo'], $.merge(["TestGuid"], $.makeArray(arguments)));
             },

            unsupportedOverload: function (x) {
            /// <summary>Calls the UnsupportedOverload method on the server-side demo hub.&#10;Returns a jQuery.Deferred() promise.</summary>
            /// <param name=\"x\" type=\"String\">Server side type is System.String</param>
                return proxies['demo'].invoke.apply(proxies['demo'], $.merge(["UnsupportedOverload"], $.makeArray(arguments)));
             }
        };

        proxies['DrawingPad'] = this.createHubProxy('DrawingPad'); 
        proxies['DrawingPad'].client = { };
        proxies['DrawingPad'].server = {
            Draw: function (data) {
            /// <summary>Calls the Draw method on the server-side DrawingPad hub.&#10;Returns a jQuery.Deferred() promise.</summary>
            /// <param name=\"data\" type=\"Object\">Server side type is Microsoft.AspNet.SignalR.Hosting.AspNet.Samples.Hubs.DrawingPad.DrawingPad+Line</param>
                return proxies['DrawingPad'].invoke.apply(proxies['DrawingPad'], $.merge(["Draw"], $.makeArray(arguments)));
             },

            join: function () {
            /// <summary>Calls the Join method on the server-side DrawingPad hub.&#10;Returns a jQuery.Deferred() promise.</summary>
                return proxies['DrawingPad'].invoke.apply(proxies['DrawingPad'], $.merge(["Join"], $.makeArray(arguments)));
             }
        };

        proxies['headerAuthHub'] = this.createHubProxy('headerAuthHub'); 
        proxies['headerAuthHub'].client = { };
        proxies['headerAuthHub'].server = {
        };

        proxies['hubBench'] = this.createHubProxy('hubBench'); 
        proxies['hubBench'].client = { };
        proxies['hubBench'].server = {
            hitMe: function (start, clientCalls, connectionId) {
            /// <summary>Calls the HitMe method on the server-side HubBench hub.&#10;Returns a jQuery.Deferred() promise.</summary>
            /// <param name=\"start\" type=\"Number\">Server side type is System.Int64</param>
            /// <param name=\"clientCalls\" type=\"Number\">Server side type is System.Int32</param>
            /// <param name=\"connectionId\" type=\"String\">Server side type is System.String</param>
                return proxies['hubBench'].invoke.apply(proxies['hubBench'], $.merge(["HitMe"], $.makeArray(arguments)));
             },

            hitUs: function (start, clientCalls) {
            /// <summary>Calls the HitUs method on the server-side HubBench hub.&#10;Returns a jQuery.Deferred() promise.</summary>
            /// <param name=\"start\" type=\"Number\">Server side type is System.Int64</param>
            /// <param name=\"clientCalls\" type=\"Number\">Server side type is System.Int32</param>
                return proxies['hubBench'].invoke.apply(proxies['hubBench'], $.merge(["HitUs"], $.makeArray(arguments)));
             }
        };

        proxies['hubConnectionAPI'] = this.createHubProxy('hubConnectionAPI'); 
        proxies['hubConnectionAPI'].client = { };
        proxies['hubConnectionAPI'].server = {
            displayMessageAll: function (message) {
            /// <summary>Calls the DisplayMessageAll method on the server-side HubConnectionAPI hub.&#10;Returns a jQuery.Deferred() promise.</summary>
            /// <param name=\"message\" type=\"String\">Server side type is System.String</param>
                return proxies['hubConnectionAPI'].invoke.apply(proxies['hubConnectionAPI'], $.merge(["DisplayMessageAll"], $.makeArray(arguments)));
             },

            displayMessageAllExcept: function (message, excludeConnectionIds) {
            /// <summary>Calls the DisplayMessageAllExcept method on the server-side HubConnectionAPI hub.&#10;Returns a jQuery.Deferred() promise.</summary>
            /// <param name=\"message\" type=\"String\">Server side type is System.String</param>
            /// <param name=\"excludeConnectionIds\" type=\"Object\">Server side type is System.String[]</param>
                return proxies['hubConnectionAPI'].invoke.apply(proxies['hubConnectionAPI'], $.merge(["DisplayMessageAllExcept"], $.makeArray(arguments)));
             },

            displayMessageCaller: function (message) {
            /// <summary>Calls the DisplayMessageCaller method on the server-side HubConnectionAPI hub.&#10;Returns a jQuery.Deferred() promise.</summary>
            /// <param name=\"message\" type=\"String\">Server side type is System.String</param>
                return proxies['hubConnectionAPI'].invoke.apply(proxies['hubConnectionAPI'], $.merge(["DisplayMessageCaller"], $.makeArray(arguments)));
             },

            displayMessageGroup: function (groupName, message) {
            /// <summary>Calls the DisplayMessageGroup method on the server-side HubConnectionAPI hub.&#10;Returns a jQuery.Deferred() promise.</summary>
            /// <param name=\"groupName\" type=\"String\">Server side type is System.String</param>
            /// <param name=\"message\" type=\"String\">Server side type is System.String</param>
                return proxies['hubConnectionAPI'].invoke.apply(proxies['hubConnectionAPI'], $.merge(["DisplayMessageGroup"], $.makeArray(arguments)));
             },

            displayMessageGroupExcept: function (groupName, message, excludeConnectionIds) {
            /// <summary>Calls the DisplayMessageGroupExcept method on the server-side HubConnectionAPI hub.&#10;Returns a jQuery.Deferred() promise.</summary>
            /// <param name=\"groupName\" type=\"String\">Server side type is System.String</param>
            /// <param name=\"message\" type=\"String\">Server side type is System.String</param>
            /// <param name=\"excludeConnectionIds\" type=\"Object\">Server side type is System.String[]</param>
                return proxies['hubConnectionAPI'].invoke.apply(proxies['hubConnectionAPI'], $.merge(["DisplayMessageGroupExcept"], $.makeArray(arguments)));
             },

            displayMessageOther: function (message) {
            /// <summary>Calls the DisplayMessageOther method on the server-side HubConnectionAPI hub.&#10;Returns a jQuery.Deferred() promise.</summary>
            /// <param name=\"message\" type=\"String\">Server side type is System.String</param>
                return proxies['hubConnectionAPI'].invoke.apply(proxies['hubConnectionAPI'], $.merge(["DisplayMessageOther"], $.makeArray(arguments)));
             },

            displayMessageOthersInGroup: function (groupName, message) {
            /// <summary>Calls the DisplayMessageOthersInGroup method on the server-side HubConnectionAPI hub.&#10;Returns a jQuery.Deferred() promise.</summary>
            /// <param name=\"groupName\" type=\"String\">Server side type is System.String</param>
            /// <param name=\"message\" type=\"String\">Server side type is System.String</param>
                return proxies['hubConnectionAPI'].invoke.apply(proxies['hubConnectionAPI'], $.merge(["DisplayMessageOthersInGroup"], $.makeArray(arguments)));
             },

            displayMessageSpecified: function (targetConnectionId, message) {
            /// <summary>Calls the DisplayMessageSpecified method on the server-side HubConnectionAPI hub.&#10;Returns a jQuery.Deferred() promise.</summary>
            /// <param name=\"targetConnectionId\" type=\"String\">Server side type is System.String</param>
            /// <param name=\"message\" type=\"String\">Server side type is System.String</param>
                return proxies['hubConnectionAPI'].invoke.apply(proxies['hubConnectionAPI'], $.merge(["DisplayMessageSpecified"], $.makeArray(arguments)));
             },

            joinGroup: function (connectionId, groupName) {
            /// <summary>Calls the JoinGroup method on the server-side HubConnectionAPI hub.&#10;Returns a jQuery.Deferred() promise.</summary>
            /// <param name=\"connectionId\" type=\"String\">Server side type is System.String</param>
            /// <param name=\"groupName\" type=\"String\">Server side type is System.String</param>
                return proxies['hubConnectionAPI'].invoke.apply(proxies['hubConnectionAPI'], $.merge(["JoinGroup"], $.makeArray(arguments)));
             },

            leaveGroup: function (connectionId, groupName) {
            /// <summary>Calls the LeaveGroup method on the server-side HubConnectionAPI hub.&#10;Returns a jQuery.Deferred() promise.</summary>
            /// <param name=\"connectionId\" type=\"String\">Server side type is System.String</param>
            /// <param name=\"groupName\" type=\"String\">Server side type is System.String</param>
                return proxies['hubConnectionAPI'].invoke.apply(proxies['hubConnectionAPI'], $.merge(["LeaveGroup"], $.makeArray(arguments)));
             }
        };

        proxies['incomingAuthHub'] = this.createHubProxy('incomingAuthHub'); 
        proxies['incomingAuthHub'].client = { };
        proxies['incomingAuthHub'].server = {
            invokedFromClient: function () {
            /// <summary>Calls the InvokedFromClient method on the server-side IncomingAuthHub hub.&#10;Returns a jQuery.Deferred() promise.</summary>
                return proxies['incomingAuthHub'].invoke.apply(proxies['incomingAuthHub'], $.merge(["InvokedFromClient"], $.makeArray(arguments)));
             }
        };

        proxies['inheritAuthHub'] = this.createHubProxy('inheritAuthHub'); 
        proxies['inheritAuthHub'].client = { };
        proxies['inheritAuthHub'].server = {
            invokedFromClient: function () {
            /// <summary>Calls the InvokedFromClient method on the server-side InheritAuthHub hub.&#10;Returns a jQuery.Deferred() promise.</summary>
                return proxies['inheritAuthHub'].invoke.apply(proxies['inheritAuthHub'], $.merge(["InvokedFromClient"], $.makeArray(arguments)));
             }
        };

        proxies['invokeAuthHub'] = this.createHubProxy('invokeAuthHub'); 
        proxies['invokeAuthHub'].client = { };
        proxies['invokeAuthHub'].server = {
            invokedFromClient: function () {
            /// <summary>Calls the InvokedFromClient method on the server-side InvokeAuthHub hub.&#10;Returns a jQuery.Deferred() promise.</summary>
                return proxies['invokeAuthHub'].invoke.apply(proxies['invokeAuthHub'], $.merge(["InvokedFromClient"], $.makeArray(arguments)));
             }
        };

        proxies['longRunningHub'] = this.createHubProxy('longRunningHub'); 
        proxies['longRunningHub'].client = { };
        proxies['longRunningHub'].server = {
            longRunningMethod: function (i) {
            /// <summary>Calls the LongRunningMethod method on the server-side LongRunningHub hub.&#10;Returns a jQuery.Deferred() promise.</summary>
            /// <param name=\"i\" type=\"Number\">Server side type is System.Int32</param>
                return proxies['longRunningHub'].invoke.apply(proxies['longRunningHub'], $.merge(["LongRunningMethod"], $.makeArray(arguments)));
             },

            reset: function () {
            /// <summary>Calls the Reset method on the server-side LongRunningHub hub.&#10;Returns a jQuery.Deferred() promise.</summary>
                return proxies['longRunningHub'].invoke.apply(proxies['longRunningHub'], $.merge(["Reset"], $.makeArray(arguments)));
             },

            set: function () {
            /// <summary>Calls the Set method on the server-side LongRunningHub hub.&#10;Returns a jQuery.Deferred() promise.</summary>
                return proxies['longRunningHub'].invoke.apply(proxies['longRunningHub'], $.merge(["Set"], $.makeArray(arguments)));
             }
        };

        proxies['messageLoops'] = this.createHubProxy('messageLoops'); 
        proxies['messageLoops'].client = { };
        proxies['messageLoops'].server = {
            joinGroup: function (connectionId, groupName) {
            /// <summary>Calls the JoinGroup method on the server-side MessageLoops hub.&#10;Returns a jQuery.Deferred() promise.</summary>
            /// <param name=\"connectionId\" type=\"String\">Server side type is System.String</param>
            /// <param name=\"groupName\" type=\"String\">Server side type is System.String</param>
                return proxies['messageLoops'].invoke.apply(proxies['messageLoops'], $.merge(["JoinGroup"], $.makeArray(arguments)));
             },

            leaveGroup: function (connectionId, groupName) {
            /// <summary>Calls the LeaveGroup method on the server-side MessageLoops hub.&#10;Returns a jQuery.Deferred() promise.</summary>
            /// <param name=\"connectionId\" type=\"String\">Server side type is System.String</param>
            /// <param name=\"groupName\" type=\"String\">Server side type is System.String</param>
                return proxies['messageLoops'].invoke.apply(proxies['messageLoops'], $.merge(["LeaveGroup"], $.makeArray(arguments)));
             },

            sendMessageCountToAll: function (messageCount, sleepTime) {
            /// <summary>Calls the SendMessageCountToAll method on the server-side MessageLoops hub.&#10;Returns a jQuery.Deferred() promise.</summary>
            /// <param name=\"messageCount\" type=\"Number\">Server side type is System.Int32</param>
            /// <param name=\"sleepTime\" type=\"Number\">Server side type is System.Int32</param>
                return proxies['messageLoops'].invoke.apply(proxies['messageLoops'], $.merge(["SendMessageCountToAll"], $.makeArray(arguments)));
             },

            sendMessageCountToCaller: function (messageCount, sleepTime) {
            /// <summary>Calls the SendMessageCountToCaller method on the server-side MessageLoops hub.&#10;Returns a jQuery.Deferred() promise.</summary>
            /// <param name=\"messageCount\" type=\"Number\">Server side type is System.Int32</param>
            /// <param name=\"sleepTime\" type=\"Number\">Server side type is System.Int32</param>
                return proxies['messageLoops'].invoke.apply(proxies['messageLoops'], $.merge(["SendMessageCountToCaller"], $.makeArray(arguments)));
             },

            sendMessageCountToGroup: function (messageCount, groupName, sleepTime) {
            /// <summary>Calls the SendMessageCountToGroup method on the server-side MessageLoops hub.&#10;Returns a jQuery.Deferred() promise.</summary>
            /// <param name=\"messageCount\" type=\"Number\">Server side type is System.Int32</param>
            /// <param name=\"groupName\" type=\"String\">Server side type is System.String</param>
            /// <param name=\"sleepTime\" type=\"Number\">Server side type is System.Int32</param>
                return proxies['messageLoops'].invoke.apply(proxies['messageLoops'], $.merge(["SendMessageCountToGroup"], $.makeArray(arguments)));
             }
        };

        proxies['mouseTracking'] = this.createHubProxy('mouseTracking'); 
        proxies['mouseTracking'].client = { };
        proxies['mouseTracking'].server = {
            join: function () {
            /// <summary>Calls the Join method on the server-side MouseTracking hub.&#10;Returns a jQuery.Deferred() promise.</summary>
                return proxies['mouseTracking'].invoke.apply(proxies['mouseTracking'], $.merge(["Join"], $.makeArray(arguments)));
             },

            move: function (x, y) {
            /// <summary>Calls the Move method on the server-side MouseTracking hub.&#10;Returns a jQuery.Deferred() promise.</summary>
            /// <param name=\"x\" type=\"Number\">Server side type is System.Int32</param>
            /// <param name=\"y\" type=\"Number\">Server side type is System.Int32</param>
                return proxies['mouseTracking'].invoke.apply(proxies['mouseTracking'], $.merge(["Move"], $.makeArray(arguments)));
             }
        };

        proxies['noAuthHub'] = this.createHubProxy('noAuthHub'); 
        proxies['noAuthHub'].client = { };
        proxies['noAuthHub'].server = {
            invokedFromClient: function () {
            /// <summary>Calls the InvokedFromClient method on the server-side NoAuthHub hub.&#10;Returns a jQuery.Deferred() promise.</summary>
                return proxies['noAuthHub'].invoke.apply(proxies['noAuthHub'], $.merge(["InvokedFromClient"], $.makeArray(arguments)));
             }
        };

        proxies['realtime'] = this.createHubProxy('realtime'); 
        proxies['realtime'].client = { };
        proxies['realtime'].server = {
            getFPS: function () {
            /// <summary>Calls the GetFPS method on the server-side Realtime hub.&#10;Returns a jQuery.Deferred() promise.</summary>
                return proxies['realtime'].invoke.apply(proxies['realtime'], $.merge(["GetFPS"], $.makeArray(arguments)));
             },

            getFrameId: function () {
            /// <summary>Calls the GetFrameId method on the server-side Realtime hub.&#10;Returns a jQuery.Deferred() promise.</summary>
                return proxies['realtime'].invoke.apply(proxies['realtime'], $.merge(["GetFrameId"], $.makeArray(arguments)));
             },

            isEngineRunning: function () {
            /// <summary>Calls the IsEngineRunning method on the server-side Realtime hub.&#10;Returns a jQuery.Deferred() promise.</summary>
                return proxies['realtime'].invoke.apply(proxies['realtime'], $.merge(["IsEngineRunning"], $.makeArray(arguments)));
             },

            setFPS: function (fps) {
            /// <summary>Calls the SetFPS method on the server-side Realtime hub.&#10;Returns a jQuery.Deferred() promise.</summary>
            /// <param name=\"fps\" type=\"Number\">Server side type is System.Int32</param>
                return proxies['realtime'].invoke.apply(proxies['realtime'], $.merge(["SetFPS"], $.makeArray(arguments)));
             },

            start: function () {
            /// <summary>Calls the Start method on the server-side Realtime hub.&#10;Returns a jQuery.Deferred() promise.</summary>
                return proxies['realtime'].invoke.apply(proxies['realtime'], $.merge(["Start"], $.makeArray(arguments)));
             },

            stop: function () {
            /// <summary>Calls the Stop method on the server-side Realtime hub.&#10;Returns a jQuery.Deferred() promise.</summary>
                return proxies['realtime'].invoke.apply(proxies['realtime'], $.merge(["Stop"], $.makeArray(arguments)));
             }
        };

        proxies['shapeShare'] = this.createHubProxy('shapeShare'); 
        proxies['shapeShare'].client = { };
        proxies['shapeShare'].server = {
            changeShape: function (id, x, y, w, h) {
            /// <summary>Calls the ChangeShape method on the server-side ShapeShare hub.&#10;Returns a jQuery.Deferred() promise.</summary>
            /// <param name=\"id\" type=\"String\">Server side type is System.String</param>
            /// <param name=\"x\" type=\"Number\">Server side type is System.Int32</param>
            /// <param name=\"y\" type=\"Number\">Server side type is System.Int32</param>
            /// <param name=\"w\" type=\"Number\">Server side type is System.Int32</param>
            /// <param name=\"h\" type=\"Number\">Server side type is System.Int32</param>
                return proxies['shapeShare'].invoke.apply(proxies['shapeShare'], $.merge(["ChangeShape"], $.makeArray(arguments)));
             },

            changeUserName: function (currentUserName, newUserName) {
            /// <summary>Calls the ChangeUserName method on the server-side ShapeShare hub.&#10;Returns a jQuery.Deferred() promise.</summary>
            /// <param name=\"currentUserName\" type=\"String\">Server side type is System.String</param>
            /// <param name=\"newUserName\" type=\"String\">Server side type is System.String</param>
                return proxies['shapeShare'].invoke.apply(proxies['shapeShare'], $.merge(["ChangeUserName"], $.makeArray(arguments)));
             },

            createShape: function (type) {
            /// <summary>Calls the CreateShape method on the server-side ShapeShare hub.&#10;Returns a jQuery.Deferred() promise.</summary>
            /// <param name=\"type\" type=\"String\">Server side type is System.String</param>
                return proxies['shapeShare'].invoke.apply(proxies['shapeShare'], $.merge(["CreateShape"], $.makeArray(arguments)));
             },

            deleteAllShapes: function () {
            /// <summary>Calls the DeleteAllShapes method on the server-side ShapeShare hub.&#10;Returns a jQuery.Deferred() promise.</summary>
                return proxies['shapeShare'].invoke.apply(proxies['shapeShare'], $.merge(["DeleteAllShapes"], $.makeArray(arguments)));
             },

            deleteShape: function (id) {
            /// <summary>Calls the DeleteShape method on the server-side ShapeShare hub.&#10;Returns a jQuery.Deferred() promise.</summary>
            /// <param name=\"id\" type=\"String\">Server side type is System.String</param>
                return proxies['shapeShare'].invoke.apply(proxies['shapeShare'], $.merge(["DeleteShape"], $.makeArray(arguments)));
             },

            getShapes: function () {
            /// <summary>Calls the GetShapes method on the server-side ShapeShare hub.&#10;Returns a jQuery.Deferred() promise.</summary>
                return proxies['shapeShare'].invoke.apply(proxies['shapeShare'], $.merge(["GetShapes"], $.makeArray(arguments)));
             },

            join: function (userName) {
            /// <summary>Calls the Join method on the server-side ShapeShare hub.&#10;Returns a jQuery.Deferred() promise.</summary>
            /// <param name=\"userName\" type=\"String\">Server side type is System.String</param>
                return proxies['shapeShare'].invoke.apply(proxies['shapeShare'], $.merge(["Join"], $.makeArray(arguments)));
             }
        };

        proxies['StatusHub'] = this.createHubProxy('StatusHub'); 
        proxies['StatusHub'].client = { };
        proxies['StatusHub'].server = {
            ping: function () {
            /// <summary>Calls the Ping method on the server-side StatusHub hub.&#10;Returns a jQuery.Deferred() promise.</summary>
                return proxies['StatusHub'].invoke.apply(proxies['StatusHub'], $.merge(["Ping"], $.makeArray(arguments)));
             }
        };

        proxies['stressHub'] = this.createHubProxy('stressHub'); 
        proxies['stressHub'].client = { };
        proxies['stressHub'].server = {
            echoToCaller: function (message) {
            /// <summary>Calls the EchoToCaller method on the server-side StressHub hub.&#10;Returns a jQuery.Deferred() promise.</summary>
            /// <param name=\"message\" type=\"Number\">Server side type is System.Int32</param>
                return proxies['stressHub'].invoke.apply(proxies['stressHub'], $.merge(["EchoToCaller"], $.makeArray(arguments)));
             },

            echoToGroup: function (groupName, message) {
            /// <summary>Calls the EchoToGroup method on the server-side StressHub hub.&#10;Returns a jQuery.Deferred() promise.</summary>
            /// <param name=\"groupName\" type=\"String\">Server side type is System.String</param>
            /// <param name=\"message\" type=\"Number\">Server side type is System.Int32</param>
                return proxies['stressHub'].invoke.apply(proxies['stressHub'], $.merge(["EchoToGroup"], $.makeArray(arguments)));
             },

            joinGroup: function (groupName, connectionId) {
            /// <summary>Calls the JoinGroup method on the server-side StressHub hub.&#10;Returns a jQuery.Deferred() promise.</summary>
            /// <param name=\"groupName\" type=\"String\">Server side type is System.String</param>
            /// <param name=\"connectionId\" type=\"String\">Server side type is System.String</param>
                return proxies['stressHub'].invoke.apply(proxies['stressHub'], $.merge(["JoinGroup"], $.makeArray(arguments)));
             }
        };

        proxies['testHub'] = this.createHubProxy('testHub'); 
        proxies['testHub'].client = { };
        proxies['testHub'].server = {
            joinGroup: function (groupName, connectionId) {
            /// <summary>Calls the JoinGroup method on the server-side TestHub hub.&#10;Returns a jQuery.Deferred() promise.</summary>
            /// <param name=\"groupName\" type=\"String\">Server side type is System.String</param>
            /// <param name=\"connectionId\" type=\"String\">Server side type is System.String</param>
                return proxies['testHub'].invoke.apply(proxies['testHub'], $.merge(["JoinGroup"], $.makeArray(arguments)));
             },

            leaveGroup: function (groupName, connectionId) {
            /// <summary>Calls the LeaveGroup method on the server-side TestHub hub.&#10;Returns a jQuery.Deferred() promise.</summary>
            /// <param name=\"groupName\" type=\"String\">Server side type is System.String</param>
            /// <param name=\"connectionId\" type=\"String\">Server side type is System.String</param>
                return proxies['testHub'].invoke.apply(proxies['testHub'], $.merge(["LeaveGroup"], $.makeArray(arguments)));
             },

            sendToAll: function (message) {
            /// <summary>Calls the SendToAll method on the server-side TestHub hub.&#10;Returns a jQuery.Deferred() promise.</summary>
            /// <param name=\"message\" type=\"String\">Server side type is System.String</param>
                return proxies['testHub'].invoke.apply(proxies['testHub'], $.merge(["SendToAll"], $.makeArray(arguments)));
             },

            sendToCaller: function (message) {
            /// <summary>Calls the SendToCaller method on the server-side TestHub hub.&#10;Returns a jQuery.Deferred() promise.</summary>
            /// <param name=\"message\" type=\"String\">Server side type is System.String</param>
                return proxies['testHub'].invoke.apply(proxies['testHub'], $.merge(["SendToCaller"], $.makeArray(arguments)));
             },

            sendToClient: function (targetConnectionId, message) {
            /// <summary>Calls the SendToClient method on the server-side TestHub hub.&#10;Returns a jQuery.Deferred() promise.</summary>
            /// <param name=\"targetConnectionId\" type=\"String\">Server side type is System.String</param>
            /// <param name=\"message\" type=\"String\">Server side type is System.String</param>
                return proxies['testHub'].invoke.apply(proxies['testHub'], $.merge(["SendToClient"], $.makeArray(arguments)));
             },

            sendToGroup: function (groupName, message) {
            /// <summary>Calls the SendToGroup method on the server-side TestHub hub.&#10;Returns a jQuery.Deferred() promise.</summary>
            /// <param name=\"groupName\" type=\"String\">Server side type is System.String</param>
            /// <param name=\"message\" type=\"String\">Server side type is System.String</param>
                return proxies['testHub'].invoke.apply(proxies['testHub'], $.merge(["SendToGroup"], $.makeArray(arguments)));
             }
        };

        proxies['typedDemoHub'] = this.createHubProxy('typedDemoHub'); 
        proxies['typedDemoHub'].client = { };
        proxies['typedDemoHub'].server = {
            echo: function (message) {
            /// <summary>Calls the Echo method on the server-side TypedDemoHub hub.&#10;Returns a jQuery.Deferred() promise.</summary>
            /// <param name=\"message\" type=\"String\">Server side type is System.String</param>
                return proxies['typedDemoHub'].invoke.apply(proxies['typedDemoHub'], $.merge(["Echo"], $.makeArray(arguments)));
             }
        };

        proxies['userAndRoleAuthHub'] = this.createHubProxy('userAndRoleAuthHub'); 
        proxies['userAndRoleAuthHub'].client = { };
        proxies['userAndRoleAuthHub'].server = {
            invokedFromClient: function () {
            /// <summary>Calls the InvokedFromClient method on the server-side UserAndRoleAuthHub hub.&#10;Returns a jQuery.Deferred() promise.</summary>
                return proxies['userAndRoleAuthHub'].invoke.apply(proxies['userAndRoleAuthHub'], $.merge(["InvokedFromClient"], $.makeArray(arguments)));
             }
        };

        proxies['VBDemo'] = this.createHubProxy('VBDemo'); 
        proxies['VBDemo'].client = { };
        proxies['VBDemo'].server = {
            readStateValue: function () {
            /// <summary>Calls the ReadStateValue method on the server-side VBDemo hub.&#10;Returns a jQuery.Deferred() promise.</summary>
                return proxies['VBDemo'].invoke.apply(proxies['VBDemo'], $.merge(["ReadStateValue"], $.makeArray(arguments)));
             }
        };

        return proxies;
    };

    signalR.hub = $.hubConnection("/signalr", { useDefaultPath: false });
    $.extend(signalR, signalR.hub.createHubProxies());

}(window.jQuery, window));<|MERGE_RESOLUTION|>--- conflicted
+++ resolved
@@ -1,9 +1,5 @@
 /*!
-<<<<<<< HEAD
- * ASP.NET SignalR JavaScript Library v2.2.3
-=======
- * ASP.NET SignalR JavaScript Library v2.3.0-alpha1
->>>>>>> 3fccdbc2
+ * ASP.NET SignalR JavaScript Library v2.3.0-preview1
  * http://signalr.net/
  *
  * Copyright (c) .NET Foundation. All rights reserved.
