// Copyright (c) .NET Foundation. All rights reserved.
// Licensed under the Apache License, Version 2.0. See License.txt in the project root for license information.

using System;
using System.Collections.Generic;
using System.Diagnostics;
using System.Threading;
using System.Threading.Tasks;
using Microsoft.AspNet.SignalR.Messaging;
using Microsoft.AspNet.SignalR.Tracing;

namespace Microsoft.AspNet.SignalR.Redis
{
    /// <summary>
    /// Uses Redis pub-sub to scale-out SignalR applications in web farms.
    /// </summary>
    public class RedisMessageBus : ScaleoutMessageBus
    {
        private const int DefaultBufferSize = 1000;

        private readonly int _db;
        private readonly string _key;
        private readonly TraceSource _trace;
        private readonly ITraceManager _traceManager;

        private IRedisConnection _connection;
        private string _connectionString;
        private readonly object _callbackLock = new object();
        private ulong? lastId = null;

        public RedisMessageBus(IDependencyResolver resolver, RedisScaleoutConfiguration configuration, IRedisConnection connection)
            : this(resolver, configuration, connection, true)
        {
        }

        [System.Diagnostics.CodeAnalysis.SuppressMessage("Microsoft.Performance", "CA1804:RemoveUnusedLocals", MessageId = "ignore")]
        internal RedisMessageBus(IDependencyResolver resolver, RedisScaleoutConfiguration configuration, IRedisConnection connection, bool connectAutomatically)
            : base(resolver, configuration)
        {
            if (configuration == null)
            {
                throw new ArgumentNullException("configuration");
            }

            _connection = connection;
            _connection.ConnectionFailed += OnConnectionFailed;
            _connection.ConnectionRestored += OnConnectionRestored;
            _connection.ErrorMessage += OnConnectionError;

            _connectionString = configuration.ConnectionString;
            _db = configuration.Database;
            _key = configuration.EventKey;

            _traceManager = resolver.Resolve<ITraceManager>();

            _trace = _traceManager["SignalR." + nameof(RedisMessageBus)];

            ReconnectDelay = TimeSpan.FromSeconds(2);

            if (connectAutomatically)
            {
                ThreadPool.QueueUserWorkItem(_ =>
                {
                    var ignore = ConnectWithRetry();
                });
            }
        }

        public TimeSpan ReconnectDelay { get; set; }

        public virtual void OpenStream(int streamIndex)
        {
            Open(streamIndex);
        }

        protected override Task Send(int streamIndex, IList<Message> messages)
        {
<<<<<<< HEAD
            Func<Task<RedisResult>, Task> waitForAndTraceResult = async (Task<RedisResult> task) =>
            {
                var result = await task;
                var values = (RedisValue[])result;
                _trace.TraceEvent(TraceEventType.Verbose, 0, $"Published message with key: {(int)values[0]}");
            };

            if (_trace.Switch.ShouldTrace(TraceEventType.Verbose))
            {
                _trace.TraceEvent(TraceEventType.Verbose, 0, "Publishing message");
            }

            var execTask = _connection.ScriptEvaluateAsync(
=======
            return _connection.ScriptEvaluateAsync(
>>>>>>> 93367fee
                _db,
                @"local newId = redis.call('INCR', KEYS[1])
                  local payload = newId .. ' ' .. ARGV[1]
                  redis.call('PUBLISH', KEYS[1], payload)
                  return {newId, ARGV[1], payload}",
                _key,
                RedisMessage.ToBytes(messages));
        }

        protected override void Dispose(bool disposing)
        {
            _trace.TraceInformation(nameof(RedisMessageBus) + " is being disposed");
            if (disposing)
            {
                Shutdown();
            }

            base.Dispose(disposing);
        }

        private void Shutdown()
        {
            _trace.TraceInformation("Shutdown()");

            if (_connection != null)
            {
                _connection.Close(_key, allowCommandsToComplete: false);
            }
        }

        private void OnConnectionFailed(Exception ex)
        {
            string errorMessage = (ex != null) ? ex.Message : Resources.Error_RedisConnectionClosed;

            _trace.TraceInformation("OnConnectionFailed - " + errorMessage);
        }

        private void OnConnectionError(Exception ex)
        {
            OnError(0, ex);
            _trace.TraceError("OnConnectionError - " + ex.Message);
        }

        private async void OnConnectionRestored(Exception ex)
        {
            await _connection.RestoreLatestValueForKey(_db, _key);

            _trace.TraceInformation("Connection restored");

            OpenStream(0);
        }

        internal async Task ConnectWithRetry()
        {
            while (true)
            {
                try
                {
                    await ConnectToRedisAsync();

                    _trace.TraceInformation("Opening stream.");
                    OpenStream(0);

                    break;
                }
                catch (Exception ex)
                {
                    _trace.TraceError("Error connecting to Redis - " + ex.GetBaseException());
                }

                await Task.Delay(ReconnectDelay);
            }
        }

        private async Task ConnectToRedisAsync()
        {
            _trace.TraceInformation("Connecting...");

            // We need to hold the dispose lock during this in order to ensure that ConnectAsync completes fully without Dispose getting in the way
            await _connection.ConnectAsync(_connectionString, _traceManager["SignalR." + nameof(RedisConnection)]);

            _trace.TraceInformation("Connection opened");

            await _connection.SubscribeAsync(_key, OnMessage);

            _trace.TraceVerbose("Subscribed to event " + _key);
        }

        private void OnMessage(int streamIndex, RedisMessage message)
        {
            // locked to avoid overlapping calls (even though we have set the mode
            // to preserve order on the subscription)
            lock (_callbackLock)
            {
                if (lastId.HasValue && message.Id < lastId.Value)
                {
                    _trace.TraceEvent(TraceEventType.Error, 0, $"ID regression occurred. The next message ID {message.Id} was less than the previous message {lastId.Value}");
                }
                lastId = message.Id;
                OnReceived(streamIndex, message.Id, message.ScaleoutMessage);
            }
        }
    }
}<|MERGE_RESOLUTION|>--- conflicted
+++ resolved
@@ -75,23 +75,7 @@
 
         protected override Task Send(int streamIndex, IList<Message> messages)
         {
-<<<<<<< HEAD
-            Func<Task<RedisResult>, Task> waitForAndTraceResult = async (Task<RedisResult> task) =>
-            {
-                var result = await task;
-                var values = (RedisValue[])result;
-                _trace.TraceEvent(TraceEventType.Verbose, 0, $"Published message with key: {(int)values[0]}");
-            };
-
-            if (_trace.Switch.ShouldTrace(TraceEventType.Verbose))
-            {
-                _trace.TraceEvent(TraceEventType.Verbose, 0, "Publishing message");
-            }
-
-            var execTask = _connection.ScriptEvaluateAsync(
-=======
             return _connection.ScriptEvaluateAsync(
->>>>>>> 93367fee
                 _db,
                 @"local newId = redis.call('INCR', KEYS[1])
                   local payload = newId .. ' ' .. ARGV[1]
