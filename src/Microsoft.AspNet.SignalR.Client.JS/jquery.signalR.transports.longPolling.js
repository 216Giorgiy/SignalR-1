--- conflicted
+++ resolved
@@ -100,13 +100,10 @@
                             }
                         },
                         url: url,
-<<<<<<< HEAD
                         type: "POST",
                         contentType: signalR._.defaultContentType,
                         data: postData,
-=======
                         timeout: connection._.pollTimeout,
->>>>>>> 6ce63143
                         success: function (result) {
                             var minData,
                                 delay = 0,
